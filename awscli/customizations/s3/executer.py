--- conflicted
+++ resolved
@@ -183,61 +183,7 @@
     def run(self):
         while True:
             try:
-<<<<<<< HEAD
                 print_task = self._print_queue.get(True, self._timeout)
-                print_str = print_task['result']
-                final_str = ''
-                if print_task.get('part', ''):
-                    # Normalize keys so failures and sucess
-                    # look the same.
-                    op_list = print_str.split(':')
-                    print_str = ':'.join(op_list[1:])
-                    print_part = print_task['part']
-                    total_part = print_part['total']
-                    self._num_parts += 1
-                    if print_str in self._progress_dict:
-                        self._progress_dict[print_str]['parts'] += 1
-                    else:
-                        self._progress_dict[print_str] = {}
-                        self._progress_dict[print_str]['parts'] = 1
-                        self._progress_dict[print_str]['total'] = total_part
-                else:
-                    print_components = print_str.split(':')
-                    final_str += print_str.ljust(self._progress_length, ' ')
-                    final_str += '\n'
-                    if print_task.get('error', ''):
-                        final_str += print_task['error'] + '\n'
-                    key = ':'.join(print_components[1:])
-                    if key in self._progress_dict:
-                        self._progress_dict.pop(print_str, None)
-                    else:
-                        self._num_parts += 1
-                    self._file_count += 1
-
-                is_done = self._total_files == self._file_count
-                if not self._interrupt.isSet() and not is_done:
-                    prog_str = "Completed %s " % self._num_parts
-                    num_files = self._total_files
-                    if self._total_files != '...':
-                        prog_str += "of %s " % self._total_parts
-                        num_files = self._total_files - self._file_count
-                    prog_str += "part(s) with %s file(s) remaining" % \
-                        num_files
-                    length_prog = len(prog_str)
-                    prog_str += '\r'
-                    prog_str = prog_str.ljust(self._progress_length, ' ')
-                    self._progress_length = length_prog
-                    final_str += prog_str
-                if not self._quiet:
-                    uni_print(final_str)
-                    sys.stdout.flush()
-                self._print_queue.task_done()
-            except Queue.Empty:
-                pass
-            if self._done.isSet():
-                break
-=======
-                print_task = self.printQueue.get(True, self.timeout)
                 try:
                     self._process_print_task(print_task)
                 except Exception as e:
@@ -248,10 +194,10 @@
                     # queue finish, we need to have all the print tasks
                     # finished, even if an exception happens trying to print
                     # them.
-                    self.printQueue.task_done()
+                    self._print_queue.task_done()
             except Queue.Empty:
                 pass
-            if self.done.isSet():
+            if self._done.isSet():
                 break
 
     def _process_print_task(self, print_task):
@@ -264,41 +210,40 @@
             print_str = ':'.join(op_list[1:])
             print_part = print_task['part']
             total_part = print_part['total']
-            self.numParts += 1
-            if print_str in self.progress_dict:
-                self.progress_dict[print_str]['parts'] += 1
+            self._num_parts += 1
+            if print_str in self._progress_dict:
+                self._progress_dict[print_str]['parts'] += 1
             else:
-                self.progress_dict[print_str] = {}
-                self.progress_dict[print_str]['parts'] = 1
-                self.progress_dict[print_str]['total'] = total_part
+                self._progress_dict[print_str] = {}
+                self._progress_dict[print_str]['parts'] = 1
+                self._progress_dict[print_str]['total'] = total_part
         else:
             print_components = print_str.split(':')
-            final_str += print_str.ljust(self.progressLength, ' ')
+            final_str += print_str.ljust(self._progress_length, ' ')
             final_str += '\n'
             if print_task.get('error', ''):
                 final_str += print_task['error'] + '\n'
             key = ':'.join(print_components[1:])
-            if key in self.progress_dict:
-                self.progress_dict.pop(print_str, None)
+            if key in self._progress_dict:
+                self._progress_dict.pop(print_str, None)
             else:
-                self.numParts += 1
-            self.file_count += 1
-
-        is_done = self.totalFiles == self.file_count
-        if not self.interrupt.isSet() and not is_done:
-            prog_str = "Completed %s " % self.numParts
-            num_files = self.totalFiles
-            if self.totalFiles != '...':
-                prog_str += "of %s " % self.totalParts
-                num_files = self.totalFiles - self.file_count
+                self._num_parts += 1
+            self._file_count += 1
+
+        is_done = self._total_files == self._file_count
+        if not self._interrupt.isSet() and not is_done:
+            prog_str = "Completed %s " % self._num_parts
+            num_files = self._total_files
+            if self._total_files != '...':
+                prog_str += "of %s " % self._total_parts
+                num_files = self._total_files - self._file_count
             prog_str += "part(s) with %s file(s) remaining" % \
                 num_files
             length_prog = len(prog_str)
             prog_str += '\r'
-            prog_str = prog_str.ljust(self.progressLength, ' ')
-            self.progressLength = length_prog
+            prog_str = prog_str.ljust(self._progress_length, ' ')
+            self._progress_length = length_prog
             final_str += prog_str
-        if not self.quiet:
+        if not self._quiet:
             uni_print(final_str)
-            sys.stdout.flush()
->>>>>>> 50fe0905
+            sys.stdout.flush()